--- conflicted
+++ resolved
@@ -56,8 +56,7 @@
     ![Save europi.py](https://i.imgur.com/vK5Xgik.jpg)
 
 ### Calibration
-<<<<<<< HEAD
-  
+
 If you wish to calibrate the module yourself, you will need access to fixed voltage sources, ideally up to 10V.
   
 **NOTE: For calibration, the module *must* be connected to both USB for programming *and* rack power for ±12V.**
@@ -73,27 +72,6 @@
 1. If at any point you do something wrong, just stop the program and run it again to start again.
 1. Once the screen shows 'Calibration complete', you're all done! Now you can move on to programming
 
-=======
-
-To use the module for accurately reading and outputting voltages, you need to complete a calibration process. This will allow your specific module to account for any differences in components, such as resistor tolerances.  
-If you do not wish to calibrate the module and don't mind your voltages being slightly inaccurate, simply skip to the programming step and your module will use default values.
-
-1. To begin, you need to copy the [calibrate.py](/software/firmware/calibrate.py) file from the firmware folder to your Pico using the same process as you did for europi.py.
-2. Save the file into the lib folder, next to europi.py, but instead of naming it 'calibrate.py', name it 'main.py'. This is so that the module knows to run this program automatically when connected to power, without you needing to have USB connected. This is also the way you choose what program will run when you power on the module later on.
-3. Make sure your module is connected to rack power for the calibration process. It doesn't matter if it connected to USB as well, however if it is it will give an extra warning to turn on rack power which you need to skip using button 1.
-4. Turn on the rack power supply, and the screen will display 'Calibration Mode'. If it doesn't, try [troubleshooting](../troubleshooting.md).
-5. There are 2 options for calibration:
-  - Low Accuracy: Only a single 10V supply is required
-  - High Accuracy: A variable supply is required to produce voltages from 0-10V  
-  Press button 1 to choose Low Accuracy mode, or button 2 to choose High Accuracy mode.
-6. Connect your voltage source to the analogue input, and input each voltage displayed on the screen. To take a reading (once your voltage is connected), press button 1.
-7. Once all the required voltages have been input, you now need to disconnect the analogue input from your voltage source, and instead connect it to CV output 1.
-8. Once you have connected the analogue input to CV output 1, press button 1
-9. Wait for each voltage up to 10V to complete. The module will tell you once it has completed.
-10. The calibration process is now complete! You now need to rename or delete the 'calibrate.py' program, however DO NOT delete the new file created called 'calibration_values.py'. This file is where the calibration values are stored, and if you delete it you will have to complete the calibration again.
-
-
->>>>>>> 87344282
 ## Programming
 
 To program the module, just create a new Python file, and then press Ctrl-Shift-S to save as to the Raspberry Pi Pico, and name it 'main.py'.  
