--- conflicted
+++ resolved
@@ -1,552 +1,547 @@
-"""
-Rory Allen 19/11/2021 Apache License Version 2.0
-
-Before using any of this library, follow the instructions in
-`programming_instructions.md <https://github.com/Allen-Synthesis/EuroPi/blob/main/software/programming_instructions.md>`_
-to set up your module.
-
-The EuroPi library is a single file named europi.py. It should be imported into any custom program by using ``from europi import *`` to give you full access to the functions within, which are outlined below. Inputs and outputs are used as objects, which each have methods to allow them to be used. These methods are used by using the name of the object, for example 'cv3' followed by a '.' and then the method name, and finally a pair of brackets containing any parameters that the method requires.
-
-For example::
-
-    cv3.voltage(4.5)
-
-Will set the CV output 3 to a voltage of 4.5V.
-"""
-import sys
-import time
-
-from machine import ADC
-from machine import I2C
-from machine import PWM
-from machine import Pin
-
-from ssd1306 import SSD1306_I2C
-
-from version import __version__
-
-from framebuf import FrameBuffer, MONO_HLSB
-
-if sys.implementation.name == "micropython":
-    TEST_ENV = False  # We're in micropython, so we can assume access to real hardware
-else:
-    TEST_ENV = True  # This var is set when we don't have any real hardware, for example in a test or doc generation setting
-try:
-    from calibration_values import INPUT_CALIBRATION_VALUES, OUTPUT_CALIBRATION_VALUES
-except ImportError:
-    # Note: run calibrate.py to get a more precise calibration.
-    INPUT_CALIBRATION_VALUES = [384, 44634]
-    OUTPUT_CALIBRATION_VALUES = [
-        0,
-        6300,
-        12575,
-        19150,
-        25375,
-        31625,
-        38150,
-        44225,
-        50525,
-        56950,
-        63475,
-    ]
-# OLED component display dimensions.
-OLED_WIDTH = 128
-OLED_HEIGHT = 32
-I2C_CHANNEL = 0
-I2C_FREQUENCY = 400000
-
-# Standard max int consts.
-MAX_UINT16 = 65535
-
-# Analogue voltage read range.
-MIN_INPUT_VOLTAGE = 0
-MAX_INPUT_VOLTAGE = 12
-DEFAULT_SAMPLES = 32
-
-# Output voltage range
-MIN_OUTPUT_VOLTAGE = 0
-MAX_OUTPUT_VOLTAGE = 10
-
-# Default font is 8x8 pixel monospaced font.
-CHAR_WIDTH = 8
-CHAR_HEIGHT = 8
-
-# Digital input and output binary values.
-HIGH = 1
-LOW = 0
-
-
-# Helper functions.
-
-
-def clamp(value, low, high):
-    """Returns a value that is no lower than 'low' and no higher than 'high'."""
-    return max(min(value, high), low)
-
-
-def reset_state():
-    """Return device to initial state with all components off and handlers reset."""
-    if not TEST_ENV:
-        oled.fill(0)
-    [cv.off() for cv in cvs]
-    [d.reset_handler() for d in (b1, b2, din)]
-
-
-def bootsplash():
-    """Display the EuroPi version when booting."""
-    image = b"\x00\x00\x00\x01\xf0\x00\x00\x00\x00\x00\x00\x00\x03\x00\x00\x00\x00\x00\x00\x02\x08\x00\x00\x00\x00\x00\x00\x00\x03\x00\x00\x00\x00\x00\x00\x04\x04\x00\x00\x00\x00\x00\x00\x00\x00\x00\x00\x00\x00\x00\x03\xc4\x04\x00\x18\x00\x00\x00p\x07\x00\x00\x00\x00\x00\x00\x0c$\x02\x00~\x0c\x18\xb9\x8c8\xc3\x00\x00\x00\x00\x00\x10\x14\x01\x00\xc3\x0c\x18\xc3\x060c\x00\x00\x00\x00\x00\x10\x0b\xc0\x80\x81\x8c\x18\xc2\x020#\x00\x00\x00\x00\x00 \x04\x00\x81\x81\x8c\x18\x82\x02 #\x00\x00\x00\x00\x00A\x8a|\x81\xff\x0c\x18\x82\x02 #\x00\x00\x00\x00\x00FJC\xc1\x80\x0c\x18\x82\x02 #\x00\x00\x00\x00\x00H\x898\x00\x80\x0c\x18\x83\x060c\x00\x00\x00\x00\x00S\x08\x87\x00\xc3\x060\x81\x8c8\xc3\x00\x00\x00\x00\x00d\x08\x00\xc0<\x01\xc0\x80p7\x03\x00\x00\x00\x00\x00X\x08p \x00\x00\x00\x00\x000\x00\x00\x00\x00\x00\x00#\x88H \x00\x00\x00\x00\x000\x00\x00\x00\x00\x00\x00L\xb8& \x00\x00\x00\x00\x000\x00\x00\x00\x00\x00\x00\x91P\x11 \x00\x00\x00\x00\x000\x00\x00\x00\x00\x00\x00\xa6\x91\x08\xa0\x00\x00\x00\x00\x00\x00\x00\x00\x00\x00\x00\x00\xc9\x12\x84`\x00\x00\x00\x00\x00\x00\x00\x00\x00\x00\x00\x00\x12\x12C\x00\x00\x00\x00\x00\x00\x00\x00\x00\x00\x00\x00\x00$\x11 \x80\x00\x00\x00\x00\x00\x00\x00\x00\x00\x00\x00\x00H\x0c\x90\x80\x00\x00\x00\x00\x00\x00\x00\x00\x00\x00\x00\x00@\x12\x88\x80\x00\x00\x00\x00\x00\x00\x00\x00\x00\x00\x00\x00 \x12F\x80\x00\x00\x00\x00\x00\x00\x00\x00\x00\x00\x00\x00\x10\x10A\x00\x00\x00\x00\x00\x00\x00\x00\x00\x00\x00\x00\x00\x10  \x00\x00\x00\x00\x00\x00\x00\x00\x00\x00\x00\x00\x00\x08  \x00\x00\x00\x00\x00\x00\x00\x00\x00\x00\x00\x00\x00\x04@@\x00\x00\x00\x00\x00\x00\x00\x00\x00\x00\x00\x00\x00\x02\x00\x80\x00\x00\x00\x00\x00\x00\x00\x00\x00\x00\x00\x00\x00\x01\x01\x00\x00\x00\x00\x00\x00\x00\x00\x00\x00\x00\x00\x00\x00\x00\xc6\x00\x00\x00\x00\x00\x00\x00\x00\x00\x00\x00\x00\x00\x00\x008\x00\x00\x00\x00\x00\x00\x00\x00\x00\x00\x00\x00"
-    TH = bytearray(image)
-    fb = FrameBuffer(TH, 128, 32, MONO_HLSB)
-    oled.blit(fb, 0, 0)
-
-    version_str = str(__version__)
-    version_length = len(version_str)
-    offset = int(((150 - (version_length * CHAR_WIDTH)) / 2))
-    oled.text(version_str, offset, 20, 1)
-
-    oled.show()
-
-
-# Component classes.
-
-
-class AnalogueReader:
-    """A base class for common analogue read methods.
-
-    This class in inherited by classes like Knob and AnalogueInput and does
-    not need to be used by user scripts.
-    """
-
-    def __init__(self, pin, samples=DEFAULT_SAMPLES):
-        self.pin_id = pin
-        self.pin = ADC(Pin(pin))
-        self.set_samples(samples)
-
-    def _sample_adc(self, samples=None):
-        # Over-samples the ADC and returns the average.
-        values = []
-        for _ in range(samples or self._samples):
-            values.append(self.pin.read_u16())
-        return round(sum(values) / len(values))
-
-    def set_samples(self, samples):
-        """Override the default number of sample reads with the given value."""
-        if not isinstance(samples, int):
-            raise ValueError(f"set_samples expects an int value, got: {samples}")
-        self._samples = samples
-
-    def percent(self, samples=None):
-        """Return the percentage of the component's current relative range."""
-        return self._sample_adc(samples) / MAX_UINT16
-
-    def range(self, steps=100, samples=None):
-        """Return a value (upper bound excluded) chosen by the current voltage value."""
-        if not isinstance(steps, int):
-            raise ValueError(f"range expects an int value, got: {steps}")
-        percent = self.percent(samples)
-        if int(percent) == 1:
-            return steps - 1
-        return int(percent * steps)
-
-    def choice(self, values, samples=None):
-        """Return a value from a list chosen by the current voltage value."""
-        if not isinstance(values, list):
-            raise ValueError(f"choice expects a list, got: {values}")
-        percent = self.percent(samples)
-        if percent == 1.0:
-            return values[-1]
-        return values[int(percent * len(values))]
-
-
-class AnalogueInput(AnalogueReader):
-    """A class for handling the reading of analogue control voltage.
-
-    The analogue input allows you to 'read' CV from anywhere between 0 and 12V.
-
-    It is protected for the entire Eurorack range, so don't worry about
-    plugging in a bipolar source, it will simply be clipped to 0-12V.
-
-    The functions all take an optional parameter of ``samples``, which will
-    oversample the ADC and then take an average, which will take more time per
-    reading, but will give you a statistically more accurate result. The
-    default is 32, provides a balance of performance vs accuracy, but if you
-    want to process at the maximum speed you can use as little as 1, and the
-    processor won't bog down until you get way up into the thousands if you
-    wan't incredibly accurate (but quite slow) readings.
-    """
-
-    def __init__(self, pin, min_voltage=MIN_INPUT_VOLTAGE, max_voltage=MAX_INPUT_VOLTAGE):
-        super().__init__(pin)
-        self.MIN_VOLTAGE = min_voltage
-        self.MAX_VOLTAGE = max_voltage
-        self._gradients = []
-        for index, value in enumerate(INPUT_CALIBRATION_VALUES[:-1]):
-            try:
-                self._gradients.append(1 / (INPUT_CALIBRATION_VALUES[index + 1] - value))
-            except ZeroDivisionError:
-                raise Exception(
-                    "The input calibration process did not complete properly. Please complete again with rack power turned on"
-                )
-        self._gradients.append(self._gradients[-1])
-
-    def percent(self, samples=None):
-        """Current voltage as a relative percentage of the component's range."""
-        # Determine the percent value from the max calibration value.
-        reading = self._sample_adc(samples)
-        max_value = max(reading, INPUT_CALIBRATION_VALUES[-1])
-        return reading / max_value
-
-    def read_voltage(self, samples=None):
-        reading = self._sample_adc(samples)
-        max_value = max(reading, INPUT_CALIBRATION_VALUES[-1])
-        percent = reading / max_value
-        # low precision vs. high precision
-        if len(self._gradients) == 2:
-            cv = 10 * (reading / INPUT_CALIBRATION_VALUES[-1])
-        else:
-            index = int(percent * (len(INPUT_CALIBRATION_VALUES) - 1))
-            cv = index + (self._gradients[index] * (reading - INPUT_CALIBRATION_VALUES[index]))
-        return clamp(cv, self.MIN_VOLTAGE, self.MAX_VOLTAGE)
-
-
-class Knob(AnalogueReader):
-    """A class for handling the reading of knob voltage and position.
-
-    Read_position has a default value of 100, meaning if you simply use
-    ``kx.read_position()`` you will return a whole number percent style value
-    from 0-100.
-
-    There is also the optional parameter of ``samples`` (which must come after the
-    normal parameter), the same as the analogue input uses (the knob positions
-    are 'read' via an analogue to digital converter). It has a default value
-    of 256, but you can use higher or lower depending on if you value speed or
-    accuracy more. If you really want to avoid 'noise' which would present as
-    a flickering value despite the knob being still, then I'd suggest using
-    higher samples (and probably a smaller number to divide the position by).
-    The default ``samples`` value can also be set using the ``set_samples()``
-    method, which will then be used on all analogue read calls for that
-    component.
-
-    Additionally, the ``choice()`` method can be used to select a value from a
-    list of values based on the knob's position::
-
-        def clock_division(self):
-            return k1.choice([1, 2, 3, 4, 5, 6, 7, 8, 16, 32])
-
-    When the knob is all the way to the left, the return value will be ``1``,
-    at 12 o'clock it will return the mid point value of ``5`` and when fully
-    clockwise, the last list item of ``32`` will be returned.
-
-    The ADCs used to read the knob position are only 12 bit, which means that
-    any read_position value above 4096 (2^12) will not actually be any finer
-    resolution, but will instead just go up in steps. For example using 8192
-    would only return values which go up in steps of 2.
-    """
-
-    def __init__(self, pin):
-        super().__init__(pin)
-
-    def percent(self, samples=None):
-        """Return the knob's position as relative percentage."""
-        # Reverse range to provide increasing range.
-        return 1 - (self._sample_adc(samples) / MAX_UINT16)
-
-    def read_position(self, steps=100, samples=None):
-        """Returns the position as a value between zero and provided integer."""
-        return self.range(steps, samples)
-
-
-class DigitalReader:
-    """A base class for common digital inputs methods.
-
-    This class in inherited by classes like Button and DigitalInput and does
-    not need to be used by user scripts.
-
-    """
-
-    def __init__(self, pin, debounce_delay=500):
-        self.pin = Pin(pin, Pin.IN)
-        self.debounce_delay = debounce_delay
-
-        # Default handlers are noop callables.
-        self._rising_handler = lambda: None
-        self._falling_handler = lambda: None
-
-        # Both high handler
-        self._both_handler = lambda: None
-        self._other = None
-
-        # IRQ event timestamps
-        self.last_rising_ms = 0
-        self.last_falling_ms = 0
-
-    def _bounce_wrapper(self, pin):
-        """IRQ handler wrapper for falling and rising edge callback functions."""
-        if self.value() == HIGH:
-            if time.ticks_diff(time.ticks_ms(), self.last_rising_ms) < self.debounce_delay:
-                return
-            self.last_rising_ms = time.ticks_ms()
-            return self._rising_handler()
-<<<<<<< HEAD
-
-        elif self.value() == LOW:
-=======
-        elif self.value() == 0:
->>>>>>> 351cc0fe
-            if time.ticks_diff(time.ticks_ms(), self.last_falling_ms) < self.debounce_delay:
-                return
-            self.last_falling_ms = time.ticks_ms()
-
-            # Check if 'other' pin is set and if 'other' pins is high and if this pin has been high for long enough.
-            if (
-                self._other
-                and self._other.value()
-                and time.ticks_diff(self.last_falling_ms, self.last_rising_ms) > 500
-            ):
-                return self._both_handler()
-            return self._falling_handler()
-
-    def value(self):
-        """The current binary value, HIGH (1) or LOW (0)."""
-        # Both the digital input and buttons are normally high, and 'pulled'
-        # low when on, so this is flipped to be more intuitive
-        # (high when on, low when off)
-        return LOW if self.pin.value() else HIGH
-
-    def handler(self, func):
-        """Define the callback function to call when rising edge detected."""
-        if not callable(func):
-            raise ValueError("Provided handler func is not callable")
-        self._rising_handler = func
-        self.pin.irq(handler=self._bounce_wrapper)
-
-    def handler_falling(self, func):
-        """Define the callback function to call when falling edge detected."""
-        if not callable(func):
-            raise ValueError("Provided handler func is not callable")
-        self._falling_handler = func
-        self.pin.irq(handler=self._bounce_wrapper)
-
-    def reset_handler(self):
-        self.pin.irq(handler=None)
-
-    def _handler_both(self, other, func):
-        """When this and other are high, execute the both func."""
-        if not callable(func):
-            raise ValueError("Provided handler func is not callable")
-        self._other = other
-        self._both_handler = func
-        self.pin.irq(handler=self._bounce_wrapper)
-
-
-class DigitalInput(DigitalReader):
-    """A class for handling reading of the digital input.
-
-    The Digital Input jack can detect a HIGH signal when recieving voltage >
-    0.8v and will be LOW when below.
-
-    To use the handler method, you simply define whatever you want to happen
-    when a button or the digital input is triggered, and then use
-    ``x.handler(new_function)``. Do not include the brackets for the function,
-    and replace the 'x' in the example with the name of your input, either
-    ``b1``, ``b2``, or ``din``.
-
-    Here is another example how you can write digital input handlers to react
-    to a clock source and match its trigger duration.::
-
-        @din.handler
-        def gate_on():
-            # Trigger outputs with a probability set by knobs.
-            cv1.value(random() > k1.percent())
-            cv2.value(random() > k2.percent())
-
-        @din.handler_falling
-        def gate_off():
-            # Turn off all triggers on falling clock trigger to match clock.
-            cv1.off()
-            cv2.off()
-
-    When writing a handler, try to keep the code as minimal as possible.
-    Ideally handlers should be used to change state and allow your main loop
-    to change behavior based on the altered state. See `tips <https://docs.micropython.org/en/latest/reference/isr_rules.html#tips-and-recommended-practices>`_
-    from the MicroPython documentation for more details.
-    """
-
-    def __init__(self, pin, debounce_delay=0):
-        super().__init__(pin, debounce_delay)
-
-    def last_triggered(self):
-        """Return the ticks_ms of the last trigger.
-
-        If the button has not yet been pressed, the default return value is 0.
-        """
-        return self.last_rising_ms
-
-
-class Button(DigitalReader):
-    """A class for handling push button behavior.
-
-    Button instances have a method ``last_pressed()``
-    (similar to ``DigitalInput.last_triggered()``) which can be used by your
-    script to help perform some action or behavior relative to when the button
-    was last pressed (or input trigger received). For example, if you want to
-    call a function to display a message that a button was pressed, you could
-    add the following code to your main script loop::
-
-        # Inside the main loop...
-        if b1.last_pressed() > 0 and ticks_diff(ticks_ms(), b1.last_pressed()) < 2000:
-            # Call this during the 2000 ms duration after button press.
-            display_button_pressed()
-
-    Note, if a button has not yet been pressed, the ``last_pressed()`` default
-    return value is 0, so you may want to add the check `if b1.last_pressed() > 0`
-    before you check the elapsed duration to ensure the button has been
-    pressed. This is also useful when checking if the digital input has been
-    triggered with the ``DigitalInput.last_triggered()`` method.
-
-    """
-
-    def __init__(self, pin, debounce_delay=200):
-        super().__init__(pin, debounce_delay)
-
-    def last_pressed(self):
-        """Return the ticks_ms of the last button press
-
-        If the button has not yet been pressed, the default return value is 0.
-        """
-        return self.last_rising_ms
-
-
-class Display(SSD1306_I2C):
-    """A class for drawing graphics and text to the OLED.
-
-    The OLED Display works by collecting all the applied commands and only
-    updates the physical display when ``oled.show()`` is called. This allows
-    you to perform more complicated graphics without slowing your program, or
-    to perform the calculations for other functions, but only update the
-    display every few steps to prevent lag.
-
-    To clear the display, simply fill the display with the colour black by using ``oled.fill(0)``
-
-    More explanations and tips about the the display can be found in the oled_tips file
-    `oled_tips.md <https://github.com/Allen-Synthesis/EuroPi/blob/main/software/oled_tips.md>`_
-    """
-
-    def __init__(
-        self,
-        sda,
-        scl,
-        width=OLED_WIDTH,
-        height=OLED_HEIGHT,
-        channel=I2C_CHANNEL,
-        freq=I2C_FREQUENCY,
-    ):
-        i2c = I2C(channel, sda=Pin(sda), scl=Pin(scl), freq=freq)
-        self.width = width
-        self.height = height
-
-        if len(i2c.scan()) == 0:
-            if not TEST_ENV:
-                raise Exception(
-                    "EuroPi Hardware Error:\nMake sure the OLED display is connected correctly"
-                )
-        super().__init__(self.width, self.height, i2c)
-
-    def centre_text(self, text):
-        """Split the provided text across 3 lines of display."""
-        self.fill(0)
-        # Default font is 8x8 pixel monospaced font which can be split to a
-        # maximum of 4 lines on a 128x32 display, but we limit it to 3 lines
-        # for readability.
-        lines = str(text).split("\n")
-        maximum_lines = round(self.height / CHAR_HEIGHT)
-        if len(lines) > maximum_lines:
-            raise Exception("Provided text exceeds available space on oled display.")
-        padding_top = (self.height - (len(lines) * 9)) / 2
-        for index, content in enumerate(lines):
-            x_offset = int((self.width - ((len(content) + 1) * 7)) / 2) - 1
-            y_offset = int((index * 9) + padding_top) - 1
-            self.text(content, x_offset, y_offset)
-        self.show()
-
-
-class Output:
-    """A class for sending digital or analogue voltage to an output jack.
-
-    The outputs are capable of providing 0-10V, which can be achieved using
-    the ``cvx.voltage()`` method.
-
-    So that there is no chance of not having the full range, the chosen
-    resistor values actually give you a range of about 0-10.5V, which is why
-    calibration is important if you want to be able to output precise voltages.
-    """
-
-    def __init__(self, pin, min_voltage=MIN_OUTPUT_VOLTAGE, max_voltage=MAX_OUTPUT_VOLTAGE):
-        self.pin = PWM(Pin(pin))
-        # Set freq to 1kHz as the default is too low and creates audible PWM 'hum'.
-        self.pin.freq(100_000)
-        self._duty = 0
-        self.MIN_VOLTAGE = min_voltage
-        self.MAX_VOLTAGE = max_voltage
-
-        self._gradients = []
-        for index, value in enumerate(OUTPUT_CALIBRATION_VALUES[:-1]):
-            self._gradients.append(OUTPUT_CALIBRATION_VALUES[index + 1] - value)
-        self._gradients.append(self._gradients[-1])
-
-    def _set_duty(self, cycle):
-        cycle = int(cycle)
-        self.pin.duty_u16(clamp(cycle, 0, MAX_UINT16))
-        self._duty = cycle
-
-    def voltage(self, voltage=None):
-        """Set the output voltage to the provided value within the range of 0 to 10."""
-        if voltage is None:
-            return self._duty / MAX_UINT16
-        voltage = clamp(voltage, self.MIN_VOLTAGE, self.MAX_VOLTAGE)
-        index = int(voltage // 1)
-        self._set_duty(OUTPUT_CALIBRATION_VALUES[index] + (self._gradients[index] * (voltage % 1)))
-
-    def on(self):
-        """Set the voltage HIGH at 5 volts."""
-        self.voltage(5)
-
-    def off(self):
-        """Set the voltage LOW at 0 volts."""
-        self._set_duty(0)
-
-    def toggle(self):
-        """Invert the Output's current state."""
-        if self._duty > 500:
-            self.off()
-        else:
-            self.on()
-
-    def value(self, value):
-        """Sets the output to 0V or 5V based on a binary input, 0 or 1."""
-        if value == HIGH:
-            self.on()
-        else:
-            self.off()
-
-
-# Define all the I/O using the appropriate class and with the pins used
-din = DigitalInput(22)
-ain = AnalogueInput(26)
-k1 = Knob(27)
-k2 = Knob(28)
-b1 = Button(4)
-b2 = Button(5)
-
-oled = Display(0, 1)
-cv1 = Output(21)
-cv2 = Output(20)
-cv3 = Output(16)
-cv4 = Output(17)
-cv5 = Output(18)
-cv6 = Output(19)
-cvs = [cv1, cv2, cv3, cv4, cv5, cv6]
-
-# Reset the module state upon import.
-reset_state()
-bootsplash()
+"""
+Rory Allen 19/11/2021 Apache License Version 2.0
+
+Before using any of this library, follow the instructions in
+`programming_instructions.md <https://github.com/Allen-Synthesis/EuroPi/blob/main/software/programming_instructions.md>`_
+to set up your module.
+
+The EuroPi library is a single file named europi.py. It should be imported into any custom program by using ``from europi import *`` to give you full access to the functions within, which are outlined below. Inputs and outputs are used as objects, which each have methods to allow them to be used. These methods are used by using the name of the object, for example 'cv3' followed by a '.' and then the method name, and finally a pair of brackets containing any parameters that the method requires.
+
+For example::
+
+    cv3.voltage(4.5)
+
+Will set the CV output 3 to a voltage of 4.5V.
+"""
+import sys
+import time
+
+from machine import ADC
+from machine import I2C
+from machine import PWM
+from machine import Pin
+
+from ssd1306 import SSD1306_I2C
+
+from version import __version__
+
+from framebuf import FrameBuffer, MONO_HLSB
+
+if sys.implementation.name == "micropython":
+    TEST_ENV = False  # We're in micropython, so we can assume access to real hardware
+else:
+    TEST_ENV = True  # This var is set when we don't have any real hardware, for example in a test or doc generation setting
+try:
+    from calibration_values import INPUT_CALIBRATION_VALUES, OUTPUT_CALIBRATION_VALUES
+except ImportError:
+    # Note: run calibrate.py to get a more precise calibration.
+    INPUT_CALIBRATION_VALUES = [384, 44634]
+    OUTPUT_CALIBRATION_VALUES = [
+        0,
+        6300,
+        12575,
+        19150,
+        25375,
+        31625,
+        38150,
+        44225,
+        50525,
+        56950,
+        63475,
+    ]
+# OLED component display dimensions.
+OLED_WIDTH = 128
+OLED_HEIGHT = 32
+I2C_CHANNEL = 0
+I2C_FREQUENCY = 400000
+
+# Standard max int consts.
+MAX_UINT16 = 65535
+
+# Analogue voltage read range.
+MIN_INPUT_VOLTAGE = 0
+MAX_INPUT_VOLTAGE = 12
+DEFAULT_SAMPLES = 32
+
+# Output voltage range
+MIN_OUTPUT_VOLTAGE = 0
+MAX_OUTPUT_VOLTAGE = 10
+
+# Default font is 8x8 pixel monospaced font.
+CHAR_WIDTH = 8
+CHAR_HEIGHT = 8
+
+# Digital input and output binary values.
+HIGH = 1
+LOW = 0
+
+
+# Helper functions.
+
+
+def clamp(value, low, high):
+    """Returns a value that is no lower than 'low' and no higher than 'high'."""
+    return max(min(value, high), low)
+
+
+def reset_state():
+    """Return device to initial state with all components off and handlers reset."""
+    if not TEST_ENV:
+        oled.fill(0)
+    [cv.off() for cv in cvs]
+    [d.reset_handler() for d in (b1, b2, din)]
+
+
+def bootsplash():
+    """Display the EuroPi version when booting."""
+    image = b"\x00\x00\x00\x01\xf0\x00\x00\x00\x00\x00\x00\x00\x03\x00\x00\x00\x00\x00\x00\x02\x08\x00\x00\x00\x00\x00\x00\x00\x03\x00\x00\x00\x00\x00\x00\x04\x04\x00\x00\x00\x00\x00\x00\x00\x00\x00\x00\x00\x00\x00\x03\xc4\x04\x00\x18\x00\x00\x00p\x07\x00\x00\x00\x00\x00\x00\x0c$\x02\x00~\x0c\x18\xb9\x8c8\xc3\x00\x00\x00\x00\x00\x10\x14\x01\x00\xc3\x0c\x18\xc3\x060c\x00\x00\x00\x00\x00\x10\x0b\xc0\x80\x81\x8c\x18\xc2\x020#\x00\x00\x00\x00\x00 \x04\x00\x81\x81\x8c\x18\x82\x02 #\x00\x00\x00\x00\x00A\x8a|\x81\xff\x0c\x18\x82\x02 #\x00\x00\x00\x00\x00FJC\xc1\x80\x0c\x18\x82\x02 #\x00\x00\x00\x00\x00H\x898\x00\x80\x0c\x18\x83\x060c\x00\x00\x00\x00\x00S\x08\x87\x00\xc3\x060\x81\x8c8\xc3\x00\x00\x00\x00\x00d\x08\x00\xc0<\x01\xc0\x80p7\x03\x00\x00\x00\x00\x00X\x08p \x00\x00\x00\x00\x000\x00\x00\x00\x00\x00\x00#\x88H \x00\x00\x00\x00\x000\x00\x00\x00\x00\x00\x00L\xb8& \x00\x00\x00\x00\x000\x00\x00\x00\x00\x00\x00\x91P\x11 \x00\x00\x00\x00\x000\x00\x00\x00\x00\x00\x00\xa6\x91\x08\xa0\x00\x00\x00\x00\x00\x00\x00\x00\x00\x00\x00\x00\xc9\x12\x84`\x00\x00\x00\x00\x00\x00\x00\x00\x00\x00\x00\x00\x12\x12C\x00\x00\x00\x00\x00\x00\x00\x00\x00\x00\x00\x00\x00$\x11 \x80\x00\x00\x00\x00\x00\x00\x00\x00\x00\x00\x00\x00H\x0c\x90\x80\x00\x00\x00\x00\x00\x00\x00\x00\x00\x00\x00\x00@\x12\x88\x80\x00\x00\x00\x00\x00\x00\x00\x00\x00\x00\x00\x00 \x12F\x80\x00\x00\x00\x00\x00\x00\x00\x00\x00\x00\x00\x00\x10\x10A\x00\x00\x00\x00\x00\x00\x00\x00\x00\x00\x00\x00\x00\x10  \x00\x00\x00\x00\x00\x00\x00\x00\x00\x00\x00\x00\x00\x08  \x00\x00\x00\x00\x00\x00\x00\x00\x00\x00\x00\x00\x00\x04@@\x00\x00\x00\x00\x00\x00\x00\x00\x00\x00\x00\x00\x00\x02\x00\x80\x00\x00\x00\x00\x00\x00\x00\x00\x00\x00\x00\x00\x00\x01\x01\x00\x00\x00\x00\x00\x00\x00\x00\x00\x00\x00\x00\x00\x00\x00\xc6\x00\x00\x00\x00\x00\x00\x00\x00\x00\x00\x00\x00\x00\x00\x008\x00\x00\x00\x00\x00\x00\x00\x00\x00\x00\x00\x00"
+    TH = bytearray(image)
+    fb = FrameBuffer(TH, 128, 32, MONO_HLSB)
+    oled.blit(fb, 0, 0)
+
+    version_str = str(__version__)
+    version_length = len(version_str)
+    offset = int(((150 - (version_length * CHAR_WIDTH)) / 2))
+    oled.text(version_str, offset, 20, 1)
+
+    oled.show()
+
+
+# Component classes.
+
+
+class AnalogueReader:
+    """A base class for common analogue read methods.
+
+    This class in inherited by classes like Knob and AnalogueInput and does
+    not need to be used by user scripts.
+    """
+
+    def __init__(self, pin, samples=DEFAULT_SAMPLES):
+        self.pin_id = pin
+        self.pin = ADC(Pin(pin))
+        self.set_samples(samples)
+
+    def _sample_adc(self, samples=None):
+        # Over-samples the ADC and returns the average.
+        values = []
+        for _ in range(samples or self._samples):
+            values.append(self.pin.read_u16())
+        return round(sum(values) / len(values))
+
+    def set_samples(self, samples):
+        """Override the default number of sample reads with the given value."""
+        if not isinstance(samples, int):
+            raise ValueError(f"set_samples expects an int value, got: {samples}")
+        self._samples = samples
+
+    def percent(self, samples=None):
+        """Return the percentage of the component's current relative range."""
+        return self._sample_adc(samples) / MAX_UINT16
+
+    def range(self, steps=100, samples=None):
+        """Return a value (upper bound excluded) chosen by the current voltage value."""
+        if not isinstance(steps, int):
+            raise ValueError(f"range expects an int value, got: {steps}")
+        percent = self.percent(samples)
+        if int(percent) == 1:
+            return steps - 1
+        return int(percent * steps)
+
+    def choice(self, values, samples=None):
+        """Return a value from a list chosen by the current voltage value."""
+        if not isinstance(values, list):
+            raise ValueError(f"choice expects a list, got: {values}")
+        percent = self.percent(samples)
+        if percent == 1.0:
+            return values[-1]
+        return values[int(percent * len(values))]
+
+
+class AnalogueInput(AnalogueReader):
+    """A class for handling the reading of analogue control voltage.
+
+    The analogue input allows you to 'read' CV from anywhere between 0 and 12V.
+
+    It is protected for the entire Eurorack range, so don't worry about
+    plugging in a bipolar source, it will simply be clipped to 0-12V.
+
+    The functions all take an optional parameter of ``samples``, which will
+    oversample the ADC and then take an average, which will take more time per
+    reading, but will give you a statistically more accurate result. The
+    default is 32, provides a balance of performance vs accuracy, but if you
+    want to process at the maximum speed you can use as little as 1, and the
+    processor won't bog down until you get way up into the thousands if you
+    wan't incredibly accurate (but quite slow) readings.
+    """
+
+    def __init__(self, pin, min_voltage=MIN_INPUT_VOLTAGE, max_voltage=MAX_INPUT_VOLTAGE):
+        super().__init__(pin)
+        self.MIN_VOLTAGE = min_voltage
+        self.MAX_VOLTAGE = max_voltage
+        self._gradients = []
+        for index, value in enumerate(INPUT_CALIBRATION_VALUES[:-1]):
+            try:
+                self._gradients.append(1 / (INPUT_CALIBRATION_VALUES[index + 1] - value))
+            except ZeroDivisionError:
+                raise Exception(
+                    "The input calibration process did not complete properly. Please complete again with rack power turned on"
+                )
+        self._gradients.append(self._gradients[-1])
+
+    def percent(self, samples=None):
+        """Current voltage as a relative percentage of the component's range."""
+        # Determine the percent value from the max calibration value.
+        reading = self._sample_adc(samples)
+        max_value = max(reading, INPUT_CALIBRATION_VALUES[-1])
+        return reading / max_value
+
+    def read_voltage(self, samples=None):
+        reading = self._sample_adc(samples)
+        max_value = max(reading, INPUT_CALIBRATION_VALUES[-1])
+        percent = reading / max_value
+        # low precision vs. high precision
+        if len(self._gradients) == 2:
+            cv = 10 * (reading / INPUT_CALIBRATION_VALUES[-1])
+        else:
+            index = int(percent * (len(INPUT_CALIBRATION_VALUES) - 1))
+            cv = index + (self._gradients[index] * (reading - INPUT_CALIBRATION_VALUES[index]))
+        return clamp(cv, self.MIN_VOLTAGE, self.MAX_VOLTAGE)
+
+
+class Knob(AnalogueReader):
+    """A class for handling the reading of knob voltage and position.
+
+    Read_position has a default value of 100, meaning if you simply use
+    ``kx.read_position()`` you will return a whole number percent style value
+    from 0-100.
+
+    There is also the optional parameter of ``samples`` (which must come after the
+    normal parameter), the same as the analogue input uses (the knob positions
+    are 'read' via an analogue to digital converter). It has a default value
+    of 256, but you can use higher or lower depending on if you value speed or
+    accuracy more. If you really want to avoid 'noise' which would present as
+    a flickering value despite the knob being still, then I'd suggest using
+    higher samples (and probably a smaller number to divide the position by).
+    The default ``samples`` value can also be set using the ``set_samples()``
+    method, which will then be used on all analogue read calls for that
+    component.
+
+    Additionally, the ``choice()`` method can be used to select a value from a
+    list of values based on the knob's position::
+
+        def clock_division(self):
+            return k1.choice([1, 2, 3, 4, 5, 6, 7, 8, 16, 32])
+
+    When the knob is all the way to the left, the return value will be ``1``,
+    at 12 o'clock it will return the mid point value of ``5`` and when fully
+    clockwise, the last list item of ``32`` will be returned.
+
+    The ADCs used to read the knob position are only 12 bit, which means that
+    any read_position value above 4096 (2^12) will not actually be any finer
+    resolution, but will instead just go up in steps. For example using 8192
+    would only return values which go up in steps of 2.
+    """
+
+    def __init__(self, pin):
+        super().__init__(pin)
+
+    def percent(self, samples=None):
+        """Return the knob's position as relative percentage."""
+        # Reverse range to provide increasing range.
+        return 1 - (self._sample_adc(samples) / MAX_UINT16)
+
+    def read_position(self, steps=100, samples=None):
+        """Returns the position as a value between zero and provided integer."""
+        return self.range(steps, samples)
+
+
+class DigitalReader:
+    """A base class for common digital inputs methods.
+
+    This class in inherited by classes like Button and DigitalInput and does
+    not need to be used by user scripts.
+
+    """
+
+    def __init__(self, pin, debounce_delay=500):
+        self.pin = Pin(pin, Pin.IN)
+        self.debounce_delay = debounce_delay
+
+        # Default handlers are noop callables.
+        self._rising_handler = lambda: None
+        self._falling_handler = lambda: None
+
+        # Both high handler
+        self._both_handler = lambda: None
+        self._other = None
+
+        # IRQ event timestamps
+        self.last_rising_ms = 0
+        self.last_falling_ms = 0
+
+    def _bounce_wrapper(self, pin):
+        """IRQ handler wrapper for falling and rising edge callback functions."""
+        if self.value() == HIGH:
+            if time.ticks_diff(time.ticks_ms(), self.last_rising_ms) < self.debounce_delay:
+                return
+            self.last_rising_ms = time.ticks_ms()
+            return self._rising_handler()
+        elif self.value() == LOW:
+            if time.ticks_diff(time.ticks_ms(), self.last_falling_ms) < self.debounce_delay:
+                return
+            self.last_falling_ms = time.ticks_ms()
+
+            # Check if 'other' pin is set and if 'other' pins is high and if this pin has been high for long enough.
+            if (
+                self._other
+                and self._other.value()
+                and time.ticks_diff(self.last_falling_ms, self.last_rising_ms) > 500
+            ):
+                return self._both_handler()
+            return self._falling_handler()
+
+    def value(self):
+        """The current binary value, HIGH (1) or LOW (0)."""
+        # Both the digital input and buttons are normally high, and 'pulled'
+        # low when on, so this is flipped to be more intuitive
+        # (high when on, low when off)
+        return LOW if self.pin.value() else HIGH
+
+    def handler(self, func):
+        """Define the callback function to call when rising edge detected."""
+        if not callable(func):
+            raise ValueError("Provided handler func is not callable")
+        self._rising_handler = func
+        self.pin.irq(handler=self._bounce_wrapper)
+
+    def handler_falling(self, func):
+        """Define the callback function to call when falling edge detected."""
+        if not callable(func):
+            raise ValueError("Provided handler func is not callable")
+        self._falling_handler = func
+        self.pin.irq(handler=self._bounce_wrapper)
+
+    def reset_handler(self):
+        self.pin.irq(handler=None)
+
+    def _handler_both(self, other, func):
+        """When this and other are high, execute the both func."""
+        if not callable(func):
+            raise ValueError("Provided handler func is not callable")
+        self._other = other
+        self._both_handler = func
+        self.pin.irq(handler=self._bounce_wrapper)
+
+
+class DigitalInput(DigitalReader):
+    """A class for handling reading of the digital input.
+
+    The Digital Input jack can detect a HIGH signal when recieving voltage >
+    0.8v and will be LOW when below.
+
+    To use the handler method, you simply define whatever you want to happen
+    when a button or the digital input is triggered, and then use
+    ``x.handler(new_function)``. Do not include the brackets for the function,
+    and replace the 'x' in the example with the name of your input, either
+    ``b1``, ``b2``, or ``din``.
+
+    Here is another example how you can write digital input handlers to react
+    to a clock source and match its trigger duration.::
+
+        @din.handler
+        def gate_on():
+            # Trigger outputs with a probability set by knobs.
+            cv1.value(random() > k1.percent())
+            cv2.value(random() > k2.percent())
+
+        @din.handler_falling
+        def gate_off():
+            # Turn off all triggers on falling clock trigger to match clock.
+            cv1.off()
+            cv2.off()
+
+    When writing a handler, try to keep the code as minimal as possible.
+    Ideally handlers should be used to change state and allow your main loop
+    to change behavior based on the altered state. See `tips <https://docs.micropython.org/en/latest/reference/isr_rules.html#tips-and-recommended-practices>`_
+    from the MicroPython documentation for more details.
+    """
+
+    def __init__(self, pin, debounce_delay=0):
+        super().__init__(pin, debounce_delay)
+
+    def last_triggered(self):
+        """Return the ticks_ms of the last trigger.
+
+        If the button has not yet been pressed, the default return value is 0.
+        """
+        return self.last_rising_ms
+
+
+class Button(DigitalReader):
+    """A class for handling push button behavior.
+
+    Button instances have a method ``last_pressed()``
+    (similar to ``DigitalInput.last_triggered()``) which can be used by your
+    script to help perform some action or behavior relative to when the button
+    was last pressed (or input trigger received). For example, if you want to
+    call a function to display a message that a button was pressed, you could
+    add the following code to your main script loop::
+
+        # Inside the main loop...
+        if b1.last_pressed() > 0 and ticks_diff(ticks_ms(), b1.last_pressed()) < 2000:
+            # Call this during the 2000 ms duration after button press.
+            display_button_pressed()
+
+    Note, if a button has not yet been pressed, the ``last_pressed()`` default
+    return value is 0, so you may want to add the check `if b1.last_pressed() > 0`
+    before you check the elapsed duration to ensure the button has been
+    pressed. This is also useful when checking if the digital input has been
+    triggered with the ``DigitalInput.last_triggered()`` method.
+
+    """
+
+    def __init__(self, pin, debounce_delay=200):
+        super().__init__(pin, debounce_delay)
+
+    def last_pressed(self):
+        """Return the ticks_ms of the last button press
+
+        If the button has not yet been pressed, the default return value is 0.
+        """
+        return self.last_rising_ms
+
+
+class Display(SSD1306_I2C):
+    """A class for drawing graphics and text to the OLED.
+
+    The OLED Display works by collecting all the applied commands and only
+    updates the physical display when ``oled.show()`` is called. This allows
+    you to perform more complicated graphics without slowing your program, or
+    to perform the calculations for other functions, but only update the
+    display every few steps to prevent lag.
+
+    To clear the display, simply fill the display with the colour black by using ``oled.fill(0)``
+
+    More explanations and tips about the the display can be found in the oled_tips file
+    `oled_tips.md <https://github.com/Allen-Synthesis/EuroPi/blob/main/software/oled_tips.md>`_
+    """
+
+    def __init__(
+        self,
+        sda,
+        scl,
+        width=OLED_WIDTH,
+        height=OLED_HEIGHT,
+        channel=I2C_CHANNEL,
+        freq=I2C_FREQUENCY,
+    ):
+        i2c = I2C(channel, sda=Pin(sda), scl=Pin(scl), freq=freq)
+        self.width = width
+        self.height = height
+
+        if len(i2c.scan()) == 0:
+            if not TEST_ENV:
+                raise Exception(
+                    "EuroPi Hardware Error:\nMake sure the OLED display is connected correctly"
+                )
+        super().__init__(self.width, self.height, i2c)
+
+    def centre_text(self, text):
+        """Split the provided text across 3 lines of display."""
+        self.fill(0)
+        # Default font is 8x8 pixel monospaced font which can be split to a
+        # maximum of 4 lines on a 128x32 display, but we limit it to 3 lines
+        # for readability.
+        lines = str(text).split("\n")
+        maximum_lines = round(self.height / CHAR_HEIGHT)
+        if len(lines) > maximum_lines:
+            raise Exception("Provided text exceeds available space on oled display.")
+        padding_top = (self.height - (len(lines) * 9)) / 2
+        for index, content in enumerate(lines):
+            x_offset = int((self.width - ((len(content) + 1) * 7)) / 2) - 1
+            y_offset = int((index * 9) + padding_top) - 1
+            self.text(content, x_offset, y_offset)
+        self.show()
+
+
+class Output:
+    """A class for sending digital or analogue voltage to an output jack.
+
+    The outputs are capable of providing 0-10V, which can be achieved using
+    the ``cvx.voltage()`` method.
+
+    So that there is no chance of not having the full range, the chosen
+    resistor values actually give you a range of about 0-10.5V, which is why
+    calibration is important if you want to be able to output precise voltages.
+    """
+
+    def __init__(self, pin, min_voltage=MIN_OUTPUT_VOLTAGE, max_voltage=MAX_OUTPUT_VOLTAGE):
+        self.pin = PWM(Pin(pin))
+        # Set freq to 1kHz as the default is too low and creates audible PWM 'hum'.
+        self.pin.freq(100_000)
+        self._duty = 0
+        self.MIN_VOLTAGE = min_voltage
+        self.MAX_VOLTAGE = max_voltage
+
+        self._gradients = []
+        for index, value in enumerate(OUTPUT_CALIBRATION_VALUES[:-1]):
+            self._gradients.append(OUTPUT_CALIBRATION_VALUES[index + 1] - value)
+        self._gradients.append(self._gradients[-1])
+
+    def _set_duty(self, cycle):
+        cycle = int(cycle)
+        self.pin.duty_u16(clamp(cycle, 0, MAX_UINT16))
+        self._duty = cycle
+
+    def voltage(self, voltage=None):
+        """Set the output voltage to the provided value within the range of 0 to 10."""
+        if voltage is None:
+            return self._duty / MAX_UINT16
+        voltage = clamp(voltage, self.MIN_VOLTAGE, self.MAX_VOLTAGE)
+        index = int(voltage // 1)
+        self._set_duty(OUTPUT_CALIBRATION_VALUES[index] + (self._gradients[index] * (voltage % 1)))
+
+    def on(self):
+        """Set the voltage HIGH at 5 volts."""
+        self.voltage(5)
+
+    def off(self):
+        """Set the voltage LOW at 0 volts."""
+        self._set_duty(0)
+
+    def toggle(self):
+        """Invert the Output's current state."""
+        if self._duty > 500:
+            self.off()
+        else:
+            self.on()
+
+    def value(self, value):
+        """Sets the output to 0V or 5V based on a binary input, 0 or 1."""
+        if value == HIGH:
+            self.on()
+        else:
+            self.off()
+
+
+# Define all the I/O using the appropriate class and with the pins used
+din = DigitalInput(22)
+ain = AnalogueInput(26)
+k1 = Knob(27)
+k2 = Knob(28)
+b1 = Button(4)
+b2 = Button(5)
+
+oled = Display(0, 1)
+cv1 = Output(21)
+cv2 = Output(20)
+cv3 = Output(16)
+cv4 = Output(17)
+cv5 = Output(18)
+cv6 = Output(19)
+cvs = [cv1, cv2, cv3, cv4, cv5, cv6]
+
+# Reset the module state upon import.
+reset_state()
+bootsplash()